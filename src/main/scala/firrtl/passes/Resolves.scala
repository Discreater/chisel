--- conflicted
+++ resolved
@@ -107,16 +107,10 @@
   def name = "CInfer MDir"
   type MPortDirMap = collection.mutable.LinkedHashMap[String, MPortDir]
 
-<<<<<<< HEAD
   def infer_mdir_e(mports: MPortDirMap, dir: MPortDir)(e: Expression): Expression = e match {
     case e: Reference =>
       mports get e.name match {
         case None =>
-=======
-  def infer_mdir_e(mports: MPortDirMap, dir: MPortDir)(e: Expression): Expression = {
-    e map infer_mdir_e(mports, dir) match {
-      case e: Reference => mports get e.name match {
->>>>>>> b28acc99
         case Some(p) => mports(e.name) = (p, dir) match {
           case (MInfer, MInfer) => Utils.error("Shouldn't be here")
           case (MInfer, MWrite) => MWrite
