--- conflicted
+++ resolved
@@ -55,11 +55,6 @@
   }
 }
 
-<<<<<<< HEAD
-private[chisel3] trait HasId {
-  private[chisel3] def _onModuleClose: Unit = {} // scalastyle:ignore method.name
-  private[chisel3] val _parent: Option[Module] = Builder.currentModule
-=======
 /** Public API to access Node/Signal names.
   * currently, the node's name, the full path name, and references to its parent Module and component.
   * These are only valid once the design has been elaborated, and should not be used during its construction.
@@ -72,9 +67,8 @@
 }
 
 private[chisel3] trait HasId extends InstanceId {
-  private[chisel3] def _onModuleClose {} // scalastyle:ignore method.name
-  private[chisel3] val _parent = Builder.dynamicContext.currentModule
->>>>>>> 0c34480c
+  private[chisel3] def _onModuleClose: Unit = {} // scalastyle:ignore method.name
+  private[chisel3] val _parent: Option[Module] = Builder.currentModule
   _parent.foreach(_.addId(this))
 
   private[chisel3] val _id: Long = Builder.idGen.next
