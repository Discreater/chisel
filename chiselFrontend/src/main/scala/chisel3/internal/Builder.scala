--- conflicted
+++ resolved
@@ -119,7 +119,6 @@
   def globalNamespace: Namespace = dynamicContext.globalNamespace
   def components: ArrayBuffer[Component] = dynamicContext.components
 
-<<<<<<< HEAD
   def currentModule: Option[Module] = dynamicContext.currentModule
   def currentModule_=(target: Option[Module]): Unit = {
     dynamicContext.currentModule = target
@@ -134,9 +133,7 @@
 
   // TODO(twigg): Ideally, binding checks and new bindings would all occur here
   // However, rest of frontend can't support this yet.
-=======
   def compileOptions = dynamicContext.compileOptions
->>>>>>> 8c8349e3
   def pushCommand[T <: Command](c: T): T = {
     forcedModule._commands += c
     c
